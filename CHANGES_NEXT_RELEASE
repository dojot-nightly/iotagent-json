<<<<<<< HEAD
- FIX Typo with mispelled metadata.
=======
- Fix missing config object in command line client.
>>>>>>> 304f63d1
<|MERGE_RESOLUTION|>--- conflicted
+++ resolved
@@ -1,5 +1,2 @@
-<<<<<<< HEAD
 - FIX Typo with mispelled metadata.
-=======
 - Fix missing config object in command line client.
->>>>>>> 304f63d1
